--- conflicted
+++ resolved
@@ -95,30 +95,16 @@
     layout="wide",
 )
 
-<<<<<<< HEAD
 inject_brand_css()  # CSUSB palette
 
 
 class ScholarAIApp:
     """Main application class following SRP."""
-
-=======
-# Main application class
-class ScholarAIApp:
-    """
-    Main application class following SRP.
-    Responsible only for application orchestration.
-    """
-    # Constructor
->>>>>>> 7cf940ab
+# Constructor
     def __init__(self):
         self.groq_client = None
-<<<<<<< HEAD
         self._header_css_injected = False
 
-=======
-    # Setup method
->>>>>>> 7cf940ab
     def setup(self) -> bool:
         """Setup application dependencies."""
         initialize_session_state()
@@ -127,7 +113,6 @@
             st.warning("⚠️ Please set your GROQ_API_KEY environment variable to use this chatbot.")
             return False
         return True
-<<<<<<< HEAD
 
     def _inject_header_css_once(self):
         """Inject responsive header CSS only once per session."""
@@ -215,14 +200,6 @@
 
         st.divider()
 
-=======
-    # Render header
-    def render_header(self):
-        """Render the application header."""
-        st.title("📚 Scholar AI Assistant")
-        st.markdown("*Your intelligent research companion for discovering academic resources*")
-    # Handle sidebar actions
->>>>>>> 7cf940ab
     def handle_sidebar_actions(self):
         """Handle sidebar interactions."""
         new_search = render_sidebar()
@@ -247,11 +224,7 @@
         """Handle user chat input."""
         if prompt := st.chat_input("Enter your research query..."):
             handle_user_message(prompt, self.groq_client)
-<<<<<<< HEAD
-
-=======
-    # Main run method
->>>>>>> 7cf940ab
+
     def run(self):
         """Run the main application loop."""
         if not self.setup():
