import os, sqlite3, secrets, datetime as dt
import streamlit as st
from groq import Groq

DB_PATH = "data/chat.db"

# ---------- persistence helpers ----------
def ensure_db():
    os.makedirs(os.path.dirname(DB_PATH), exist_ok=True)
    with sqlite3.connect(DB_PATH) as conn:
        conn.execute("""
        CREATE TABLE IF NOT EXISTS chats(
            id INTEGER PRIMARY KEY AUTOINCREMENT,
            session TEXT NOT NULL,
            role TEXT NOT NULL,
            content TEXT NOT NULL,
            ts TEXT NOT NULL
        )""")
        conn.commit()

def load_history(session_id):
    ensure_db()
    with sqlite3.connect(DB_PATH) as conn:
        rows = conn.execute(
            "SELECT role, content FROM chats WHERE session=? ORDER BY id ASC",
            (session_id,)
        ).fetchall()
    return [{"role": r, "content": c} for (r, c) in rows]

def save_message(session_id, role, content):
    with sqlite3.connect(DB_PATH) as conn:
        conn.execute(
            "INSERT INTO chats(session, role, content, ts) VALUES(?,?,?,?)",
            (session_id, role, content, dt.datetime.utcnow().isoformat())
        )
        conn.commit()

<<<<<<< HEAD
# ---------- page config ----------
st.set_page_config(page_title="Chat", page_icon="💬", layout="wide")

# minimal styling to center and spacious chat area
st.markdown("""
<style>
.block-container { max-width: 900px; padding-top: 3vh; }
.chat-wrap { border: 1px solid #eee; border-radius: 14px; padding: 12px; min-height: 60vh; }
h1 { margin-bottom: 6px; }
.topbar { display:flex; justify-content:space-between; align-items:center; }
=======
# ---------- page config & styles ----------
st.set_page_config(page_title="Chat", page_icon="💬", layout="wide")
st.markdown("""
<style>
/* page width & spacing */
.block-container { max-width: 900px; padding-top: 3vh; }

/* Header row */
.header-row { display:flex; align-items:center; gap:16px; }
.header-title { font-size: 42px; font-weight: 800; margin: 0; }
.header-spacer { flex:1; }
.new-btn .stButton>button {
  border-radius: 10px; padding: 10px 14px; font-weight: 600;
}

/* Chat message spacing */
.chat-area { margin-top: 8px; }
.stChatMessage { padding-top: 6px; padding-bottom: 6px; }

/* Make input look elevated */
.stChatInputContainer { padding-top: 6px; }
>>>>>>> 51797637
</style>
""", unsafe_allow_html=True)

# ---------- session bootstrap ----------
if "session_id" not in st.session_state:
    st.session_state.session_id = secrets.token_urlsafe(12)
if "messages" not in st.session_state:
    st.session_state.messages = load_history(st.session_state.session_id)

# ---------- header ----------
<<<<<<< HEAD
col_a, col_b = st.columns([1, 1])
with col_a:
    st.markdown("<div class='topbar'><h1>What can I help with?</h1></div>", unsafe_allow_html=True)
with col_b:
    if st.button("🆕 New chat", use_container_width=True):
=======
header_col = st.container()
with header_col:
    st.markdown(
        """
        <div class="header-row">
          <div class="header-title">What can I help with?</div>
          <div class="header-spacer"></div>
          <div class="new-btn">
            <!-- placeholder for button -->
          </div>
        </div>
        """,
        unsafe_allow_html=True,
    )
    # Render the button right after the HTML so it lands in the same row visually
    new_chat = st.button("🆕 New chat", key="new_chat_btn")
    if new_chat:
>>>>>>> 51797637
        st.session_state.session_id = secrets.token_urlsafe(12)
        st.session_state.messages = []
        st.rerun()

<<<<<<< HEAD
# ---------- chat history (true chat UI) ----------
with st.container():
    st.markdown("<div class='chat-wrap'>", unsafe_allow_html=True)
    # stream history as chat bubbles
    for m in st.session_state.messages:
        with st.chat_message(m["role"]):
            st.markdown(m["content"])
    st.markdown("</div>", unsafe_allow_html=True)

# ---------- chat input at the bottom ----------
prompt = st.chat_input("Ask anything")

if prompt:
    # show user bubble immediately
=======
st.divider()

# ---------- chat history (only render if exists) ----------
if st.session_state.messages:
    for m in st.session_state.messages:
        with st.chat_message(m["role"]):
            st.markdown(m["content"])
else:
    # nice subtle hint instead of a big empty box
    st.info("Start a conversation below — your messages and replies will appear here.")

# ---------- input ----------
prompt = st.chat_input("Ask anything")
if prompt:
    # show user bubble immediately & persist
>>>>>>> 51797637
    with st.chat_message("user"):
        st.markdown(prompt)
    st.session_state.messages.append({"role": "user", "content": prompt})
    save_message(st.session_state.session_id, "user", prompt)

<<<<<<< HEAD
    # call Groq with full context
=======
    # call Groq
>>>>>>> 51797637
    api_key = os.getenv("GROQ_API_KEY", "")
    if not api_key:
        with st.chat_message("assistant"):
            st.error("Missing GROQ_API_KEY (set it in Docker env or .env).")
    else:
        try:
            client = Groq(api_key=api_key)
<<<<<<< HEAD
            model = "llama-3.3-70b-versatile"
            resp = client.chat.completions.create(
                model=model,
                messages=[{"role": "system", "content": "You are a helpful, concise assistant."}] +
                         st.session_state.messages,
=======
            model = "llama-3.3-70b-versatile"  # current recommended
            resp = client.chat.completions.create(
                model=model,
                messages=[{"role": "system", "content": "You are a helpful, concise assistant."}]
                         + st.session_state.messages,
>>>>>>> 51797637
                temperature=0.3,
            )
            answer = resp.choices[0].message.content
        except Exception as e:
            answer = f"⚠️ API error: {e}"

<<<<<<< HEAD
        # show assistant bubble + persist
        with st.chat_message("assistant"):
            st.markdown(answer)
        st.session_state.messages.append({"role": "assistant", "content": answer})
        save_message(st.session_state.session_id, "assistant", answer)
=======
        with st.chat_message("assistant"):
            st.markdown(answer)
        st.session_state.messages.append({"role": "assistant", "content": answer})
        save_message(st.session_state.session_id, "assistant", answer)
>>>>>>> 51797637
<|MERGE_RESOLUTION|>--- conflicted
+++ resolved
@@ -35,18 +35,6 @@
         )
         conn.commit()
 
-<<<<<<< HEAD
-# ---------- page config ----------
-st.set_page_config(page_title="Chat", page_icon="💬", layout="wide")
-
-# minimal styling to center and spacious chat area
-st.markdown("""
-<style>
-.block-container { max-width: 900px; padding-top: 3vh; }
-.chat-wrap { border: 1px solid #eee; border-radius: 14px; padding: 12px; min-height: 60vh; }
-h1 { margin-bottom: 6px; }
-.topbar { display:flex; justify-content:space-between; align-items:center; }
-=======
 # ---------- page config & styles ----------
 st.set_page_config(page_title="Chat", page_icon="💬", layout="wide")
 st.markdown("""
@@ -68,7 +56,6 @@
 
 /* Make input look elevated */
 .stChatInputContainer { padding-top: 6px; }
->>>>>>> 51797637
 </style>
 """, unsafe_allow_html=True)
 
@@ -79,13 +66,6 @@
     st.session_state.messages = load_history(st.session_state.session_id)
 
 # ---------- header ----------
-<<<<<<< HEAD
-col_a, col_b = st.columns([1, 1])
-with col_a:
-    st.markdown("<div class='topbar'><h1>What can I help with?</h1></div>", unsafe_allow_html=True)
-with col_b:
-    if st.button("🆕 New chat", use_container_width=True):
-=======
 header_col = st.container()
 with header_col:
     st.markdown(
@@ -103,27 +83,10 @@
     # Render the button right after the HTML so it lands in the same row visually
     new_chat = st.button("🆕 New chat", key="new_chat_btn")
     if new_chat:
->>>>>>> 51797637
         st.session_state.session_id = secrets.token_urlsafe(12)
         st.session_state.messages = []
         st.rerun()
 
-<<<<<<< HEAD
-# ---------- chat history (true chat UI) ----------
-with st.container():
-    st.markdown("<div class='chat-wrap'>", unsafe_allow_html=True)
-    # stream history as chat bubbles
-    for m in st.session_state.messages:
-        with st.chat_message(m["role"]):
-            st.markdown(m["content"])
-    st.markdown("</div>", unsafe_allow_html=True)
-
-# ---------- chat input at the bottom ----------
-prompt = st.chat_input("Ask anything")
-
-if prompt:
-    # show user bubble immediately
-=======
 st.divider()
 
 # ---------- chat history (only render if exists) ----------
@@ -139,17 +102,12 @@
 prompt = st.chat_input("Ask anything")
 if prompt:
     # show user bubble immediately & persist
->>>>>>> 51797637
     with st.chat_message("user"):
         st.markdown(prompt)
     st.session_state.messages.append({"role": "user", "content": prompt})
     save_message(st.session_state.session_id, "user", prompt)
 
-<<<<<<< HEAD
-    # call Groq with full context
-=======
     # call Groq
->>>>>>> 51797637
     api_key = os.getenv("GROQ_API_KEY", "")
     if not api_key:
         with st.chat_message("assistant"):
@@ -157,34 +115,18 @@
     else:
         try:
             client = Groq(api_key=api_key)
-<<<<<<< HEAD
-            model = "llama-3.3-70b-versatile"
-            resp = client.chat.completions.create(
-                model=model,
-                messages=[{"role": "system", "content": "You are a helpful, concise assistant."}] +
-                         st.session_state.messages,
-=======
             model = "llama-3.3-70b-versatile"  # current recommended
             resp = client.chat.completions.create(
                 model=model,
                 messages=[{"role": "system", "content": "You are a helpful, concise assistant."}]
                          + st.session_state.messages,
->>>>>>> 51797637
                 temperature=0.3,
             )
             answer = resp.choices[0].message.content
         except Exception as e:
             answer = f"⚠️ API error: {e}"
 
-<<<<<<< HEAD
-        # show assistant bubble + persist
         with st.chat_message("assistant"):
             st.markdown(answer)
         st.session_state.messages.append({"role": "assistant", "content": answer})
-        save_message(st.session_state.session_id, "assistant", answer)
-=======
-        with st.chat_message("assistant"):
-            st.markdown(answer)
-        st.session_state.messages.append({"role": "assistant", "content": answer})
-        save_message(st.session_state.session_id, "assistant", answer)
->>>>>>> 51797637
+        save_message(st.session_state.session_id, "assistant", answer)