--- conflicted
+++ resolved
@@ -1,5 +1,3 @@
-<<<<<<< HEAD
-=======
 ## Prerequisites
 
 Before you begin, ensure you have the following:
@@ -94,4 +92,3 @@
 We have integrated a Google Colab notebook for easy access and execution.
 
 [Open in Colab](https://colab.research.google.com/drive/1tf7gLr7rv-YE5rZq6R0iJzA3-MUVs38N?usp=sharing)
->>>>>>> 72a0ed2d
