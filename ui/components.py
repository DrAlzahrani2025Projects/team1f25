--- conflicted
+++ resolved
@@ -2,13 +2,8 @@
 import streamlit as st
 from typing import Dict, Any
 from core.services.result_formatter import ResultFormatter
-<<<<<<< HEAD
-
-# Sidebar rendering function
-=======
 from ui.theme import get_assistant_avatar, get_user_avatar
 
->>>>>>> 5a5fc8df
 def render_sidebar():
     """Render the sidebar with app information and controls."""
 
