--- conflicted
+++ resolved
@@ -90,12 +90,9 @@
 1. "query": The main search terms (simple, no Boolean operators)
 2. "limit": Number of results requested (default: 10 if not specified)
 3. "resource_type": Type of resource to search for
-<<<<<<< HEAD
 4. "date_from": (optional) Lower bound for publication date. Use YYYY or YYYYMMDD or null.
 5. "date_to": (optional) Upper bound for publication date. Use YYYY or YYYYMMDD or null.
-=======
-4. "peer_reviewed": Whether to filter for peer-reviewed resources (yes/no)
->>>>>>> ac969336
+6. "peer_reviewed_only": Whether to filter for peer-reviewed resources (yes/no)
 
 Resource types:
 - "article" - for scholarly/journal articles (when user says "articles" or "journal articles")
