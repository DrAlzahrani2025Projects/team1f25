--- conflicted
+++ resolved
@@ -27,12 +27,9 @@
         display = pnx.get("display", {})
         addata = pnx.get("addata", {})
         control = pnx.get("control", {})
-<<<<<<< HEAD
+        facets = pnx.get("facets", {})
         record_id = ResultFormatter._get_first_value(control, "recordid", "")
         logger.debug("parse_document - parsing doc recordid=%s", record_id)
-=======
-        facets = pnx.get("facets", {})
->>>>>>> 65acd406
         
         # Extract basic fields
         title = ResultFormatter._get_first_value(display, "title")
