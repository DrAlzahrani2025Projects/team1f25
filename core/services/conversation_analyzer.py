"""
Conversation analysis service for extracting search intent.
Follows SRP - Single Responsibility: Analyze user conversations.
"""
import json
import re
from typing import Dict, List, Optional
from core.interfaces import ILLMClient, IPromptProvider
from core.utils.dates import extract_dates_from_text
from core.utils.logging_utils import get_logger
# Keep heuristics in ConversationAnalyzer (SRP). Shared normalization lives in core.utils.dates

logger = get_logger(__name__)


class ConversationAnalyzer:
    """Analyzes conversation to determine search readiness and extract parameters."""
    
    # Keywords that indicate user wants to search immediately
    SEARCH_TRIGGER_KEYWORDS = [
        "search now", "find articles", "show me", "search for", 
        "look for", "get articles", "retrieve", "fetch", 
        "looking for"
    ]
    
    # Resource type keywords that indicate search intent
    RESOURCE_TYPE_KEYWORDS = ["articles", "books", "journals", "about"]
    
    # Intent keywords (need more context to determine if it's a search)
    INTENT_KEYWORDS = ["need", "want"]
    
    def __init__(self, llm_client: ILLMClient, prompt_provider: IPromptProvider):
        """Initialize with dependencies (Dependency Injection)."""
        self.llm_client = llm_client
        self.prompt_provider = prompt_provider
    
    def should_trigger_search(self, user_input: str) -> bool:
        """Check if user explicitly wants to trigger a search."""
        user_input_lower = user_input.lower()
        
        # Check for explicit search triggers (high confidence)
        if any(keyword in user_input_lower for keyword in self.SEARCH_TRIGGER_KEYWORDS):
            return True
            
        # Check if it's a resource type response
        if user_input_lower.strip() in ["articles", "books", "journals", "thesis"]:
            return True
            
        # Check for compound queries (topic + type) - resource type with context
        type_indicators = ["articles about", "books about", "journals about", "papers on", "research on"]
        if any(indicator in user_input_lower for indicator in type_indicators):
            return True
        
        # Check for intent keywords COMBINED with resource types or research terms
        if any(intent in user_input_lower for intent in self.INTENT_KEYWORDS):
            # Only trigger if combined with resource types or research indicators
            research_indicators = ["article", "book", "journal", "paper", "research", "publication", "study", "thesis"]
            if any(indicator in user_input_lower for indicator in research_indicators):
                return True
            
        return False

    @staticmethod
    def is_generic_article_request(msg: str) -> bool:
        """Return True if the message is a generic request for articles (no specific topic)."""
        import re
        text = msg.lower()
        # Common patterns that indicate a generic 'help me find' request
        patterns = [
            r"help me .*find",
            r"help me find",
            r"find (me )?articles?",
            r"help me .*articles?",
            r"i would like .*articles?",
            r"could you find .*articles?",
        ]
        for p in patterns:
            if re.search(p, text):
                return True

        tokens = re.findall(r"\w+", text)
        stopwords = {"i", "need", "want", "please", "find", "search", "for", "about", "the", "would", "like", "you", "to", "help", "me", "with"}
        meaningful = [t for t in tokens if t not in stopwords]
        generic_terms = {"article", "articles", "paper", "papers", "research", "publication", "publications"}
        if not meaningful:
            return False
        non_generic = [t for t in meaningful if t not in generic_terms]
        return len(non_generic) == 0
    
    def get_follow_up_response(self, conversation_history: List[Dict]) -> str:
        """Generate a follow-up question or indicate search readiness."""
        try:
            # Get the last user message
            user_messages = [msg for msg in conversation_history if msg["role"] == "user"]
            if not user_messages:
                return "What research topic would you like to explore today?"
                
            last_user_msg = user_messages[-1]["content"].lower()
            
            # Check if it's a broad topic
            broad_topics = {
                "research": "What specific field of research interests you? For example: computer science, biology, psychology, etc.",
                "research papers": "Research papers is a broad category. What specific topic or subject would you like to explore in your research papers?",
                "articles": "What topic or subject would you like to find articles about?",
                "papers": "What specific topic or subject would you like to explore in these papers?",
                "biology": "Could you tell me what specific aspect of biology you're interested in? For example:\n- Molecular biology\n- Genetics\n- Ecology\n- Cell biology\n- Evolution",
                "computer science": "Could you tell me what specific aspect of computer science you're interested in? For example:\n- Algorithms\n- Machine Learning\n- Software Engineering\n- Database Systems\n- Cybersecurity",
                "physics": "Could you tell me what specific area of physics you're interested in? For example:\n- Quantum mechanics\n- Thermodynamics\n- Relativity\n- Particle physics\n- Optics"
            }
            
            # Check if the last message matches any broad topic
            for topic, response in broad_topics.items():
                if last_user_msg.strip() == topic:
                    return response
            
            # If the message contains specific topic and intent for research/articles
            if any(word in last_user_msg for word in ["research", "article", "paper", "journal"]):
                # Helper to detect generic article requests like "I need articles"
                def is_generic_article_request(msg: str) -> bool:
                    import re
                    tokens = re.findall(r"\w+", msg.lower())
                    stopwords = {"i", "need", "want", "please", "find", "search", "for", "about", "the"}
                    meaningful = [t for t in tokens if t not in stopwords]
                    generic_terms = {"article", "articles", "paper", "papers", "research", "publication", "publications"}
                    non_generic = [t for t in meaningful if t not in generic_terms]
                    return len(non_generic) == 0

                # If peer review preference is not specified and this is not a generic request, ask about it
                if not any(term in last_user_msg for term in ["peer review", "peer-review", "scholarly", "academic"]) and not is_generic_article_request(last_user_msg):
                    return "Do you want these articles to be peer-reviewed? (yes/no)"
                    
            # If we get here, use the LLM for a response
            system_prompt = self.prompt_provider.get_follow_up_prompt()
            messages = [{"role": msg["role"], "content": msg["content"]} for msg in conversation_history]
            response = self.llm_client.chat(messages, system=system_prompt)
            return response
            
        except Exception as e:
            logger.error(f"Error generating follow-up question: {e}")
            return "What research topic would you like to explore today?"
    
    def extract_search_parameters(self, conversation_history: List[Dict]) -> Dict[str, any]:
        """Extract search query, limit, and resource type from conversation."""
        try:
            # Build conversation text
            conversation_text = "\n".join([
                f"{msg['role']}: {msg['content']}" 
                for msg in conversation_history
            ])
            
            # Get extraction prompt
            prompt = self.prompt_provider.get_parameter_extraction_prompt(conversation_text)
            
            # Get LLM response
            response = self.llm_client.chat(prompt)
            
            # Parse JSON
            params = json.loads(response)
            # Normalize and ensure date fields exist
            date_from = params.get("date_from") if isinstance(params, dict) else None
            date_to = params.get("date_to") if isinstance(params, dict) else None
            params.setdefault("date_from", date_from if date_from is not None else None)
            params.setdefault("date_to", date_to if date_to is not None else None)
            # If LLM did not provide dates, attempt heuristic extraction from text
            if params.get("date_from") is None and params.get("date_to") is None:
                d_from, d_to = self._extract_dates_from_text(conversation_text)
                if d_from is not None:
                    params["date_from"] = d_from
                if d_to is not None:
                    params["date_to"] = d_to
            logger.info(f"Extracted parameters: {params}")
            return params
            
        except Exception as e:
            logger.error(f"Error extracting search parameters: {e}")
            # Fallback: use last user message
            return self._fallback_extraction(conversation_history)
    
    def _fallback_extraction(self, conversation_history: List[Dict]) -> Dict[str, any]:
        """Fallback parameter extraction when AI fails."""
<<<<<<< HEAD
        user_messages = [msg["content"] for msg in conversation_history if msg["role"] == "user"]
        last_message = user_messages[-1] if user_messages else "research"
        # Also attempt to extract dates heuristically from the last message(s)
        d_from, d_to = self._extract_dates_from_text("\n".join(user_messages))

=======
        user_messages = [msg["content"].lower() for msg in conversation_history if msg["role"] == "user"]
        assistant_messages = [msg["content"].lower() for msg in conversation_history if msg["role"] == "assistant"]
        
        # Build query from context
        query_parts = []
        resource_type = None
        
        # Look for resource type mentions and search context
        resource_types = {
            "article": ["article", "paper", "publication"],
            "book": ["book", "textbook", "ebook"],
            "journal": ["journal", "periodical"],
            "thesis": ["thesis", "dissertation"]
        }
        
        # Process messages in reverse order to prioritize recent context
        for msg in reversed(user_messages):
            # Skip single-word resource type responses
            if msg.strip().lower() in ["articles", "books", "journals", "thesis"]:
                continue
                
            # Add non-empty message to query parts
            if msg.strip():
                query_parts.append(msg.strip())
                
            # Look for resource type
            if not resource_type:
                for rtype, keywords in resource_types.items():
                    if any(kw in msg for kw in keywords):
                        resource_type = rtype
                        break
            
            # Break after finding first substantial query
            if query_parts:
                break
                
        # If we still don't have a query, check assistant messages for context
        if not query_parts:
            for msg in reversed(assistant_messages):
                if "search for" in msg.lower() or "looking for" in msg.lower():
                    # Extract text after these phrases
                    for phrase in ["search for", "looking for"]:
                        if phrase in msg.lower():
                            parts = msg.lower().split(phrase)
                            if len(parts) > 1:
                                query_parts.append(parts[1].strip())
                                break
                    if query_parts:
                        break
        
        resource_type = None
        for msg in user_messages + assistant_messages:
            for rtype, keywords in resource_types.items():
                if any(kw in msg for kw in keywords):
                    resource_type = rtype
                    break
            if resource_type:
                break
        
        # Clean and build the final query
        final_query = " ".join(query_parts) if query_parts else user_messages[-1]
        
        # Remove common phrases that aren't part of the actual search
        phrases_to_remove = [
            "i need", "i want", "please find", "search for",
            "articles about", "books about", "papers about",
            "peer reviewed", "peer-reviewed", "not peer reviewed",
            "which are not peer reviewed", "which are peer reviewed"
        ]
        
        cleaned_query = final_query.lower()
        for phrase in phrases_to_remove:
            cleaned_query = cleaned_query.replace(phrase, "")
            
        # Clean up extra spaces and punctuation
        cleaned_query = re.sub(r'\s+', ' ', cleaned_query).strip()
        cleaned_query = re.sub(r'[^\w\s-]', '', cleaned_query)
        
        # Look for peer-review intent
        peer_reviewed = False
        peer_review_keywords = [
            "peer review", "peer-review", "scholarly", "academic",
            "refereed", "peer-reviewed"
        ]
        negative_markers = ["not", "no", "without", "non-", "non ", "exclude"]
        
        for msg in user_messages + assistant_messages:
            msg_lower = msg.lower()
            
            # First check for negatives
            has_negative = any(marker in msg_lower for marker in negative_markers)
            
            # Then check for peer review keywords
            has_peer_review = any(kw in msg_lower for kw in peer_review_keywords)
            
            if has_peer_review:
                # If we find both negative marker and peer review keyword, it means NOT peer reviewed
                # If we only find peer review keyword, it means peer reviewed is requested
                peer_reviewed = not has_negative
                break
                
            # Check for explicit yes/no to peer-review question
            if "peer" in msg_lower and "review" in msg_lower and "?" in msg_lower:
                # Look for user's answer in next message
                idx = assistant_messages.index(msg)
                if idx < len(user_messages) - 1:
                    answer = user_messages[idx + 1].lower()
                    if "yes" in answer and not any(neg in answer for neg in negative_markers):
                        peer_reviewed = True
                        break
                    elif "no" in answer or any(neg in answer for neg in negative_markers):
                        peer_reviewed = False
                        break
        
>>>>>>> ac969336
        return {
            "query": cleaned_query,
            "limit": 10,
<<<<<<< HEAD
            "resource_type": None,
            "date_from": d_from,
            "date_to": d_to
        }

    def _extract_dates_from_text(self, text: str) -> tuple[Optional[int], Optional[int]]:
        """Delegate to shared utility for heuristic extraction.

        Returns tuple (date_from, date_to) where each value is an int (YYYY or YYYYMMDD)
        or None if not found.
        """
        return extract_dates_from_text(text)

    def extract_date_parameters(self, text: str) -> dict:
        """Public helper to extract date_from/date_to from a short text reply.

        Returns a dict: {"date_from": Optional[int], "date_to": Optional[int]}.
        """
        d_from, d_to = self._extract_dates_from_text(text)
        return {"date_from": d_from, "date_to": d_to}
=======
            "resource_type": resource_type,
            "peer_reviewed_only": peer_reviewed
        }
>>>>>>> ac969336
<|MERGE_RESOLUTION|>--- conflicted
+++ resolved
@@ -178,13 +178,6 @@
     
     def _fallback_extraction(self, conversation_history: List[Dict]) -> Dict[str, any]:
         """Fallback parameter extraction when AI fails."""
-<<<<<<< HEAD
-        user_messages = [msg["content"] for msg in conversation_history if msg["role"] == "user"]
-        last_message = user_messages[-1] if user_messages else "research"
-        # Also attempt to extract dates heuristically from the last message(s)
-        d_from, d_to = self._extract_dates_from_text("\n".join(user_messages))
-
-=======
         user_messages = [msg["content"].lower() for msg in conversation_history if msg["role"] == "user"]
         assistant_messages = [msg["content"].lower() for msg in conversation_history if msg["role"] == "assistant"]
         
@@ -245,7 +238,7 @@
                 break
         
         # Clean and build the final query
-        final_query = " ".join(query_parts) if query_parts else user_messages[-1]
+        final_query = " ".join(query_parts) if query_parts else (user_messages[-1] if user_messages else "research")
         
         # Remove common phrases that aren't part of the actual search
         phrases_to_remove = [
@@ -299,12 +292,14 @@
                         peer_reviewed = False
                         break
         
->>>>>>> ac969336
+        # Also attempt to extract dates heuristically from all user messages
+        d_from, d_to = self._extract_dates_from_text("\n".join(user_messages))
+        
         return {
             "query": cleaned_query,
             "limit": 10,
-<<<<<<< HEAD
-            "resource_type": None,
+            "resource_type": resource_type,
+            "peer_reviewed_only": peer_reviewed,
             "date_from": d_from,
             "date_to": d_to
         }
@@ -323,9 +318,4 @@
         Returns a dict: {"date_from": Optional[int], "date_to": Optional[int]}.
         """
         d_from, d_to = self._extract_dates_from_text(text)
-        return {"date_from": d_from, "date_to": d_to}
-=======
-            "resource_type": resource_type,
-            "peer_reviewed_only": peer_reviewed
-        }
->>>>>>> ac969336
+        return {"date_from": d_from, "date_to": d_to}