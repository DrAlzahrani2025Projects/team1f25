--- conflicted
+++ resolved
@@ -20,20 +20,13 @@
         self.formatter = formatter or ResultFormatter()
     
     def search(
-<<<<<<< HEAD
         self,
         query: str,
         limit: int = 20,
         resource_type: Optional[str] = None,
+        peer_reviewed_only: bool = False,
         date_from: Optional[int] = None,
         date_to: Optional[int] = None,
-=======
-        self, 
-        query: str, 
-        limit: int = 20, 
-        resource_type: Optional[str] = None,
-        peer_reviewed_only: bool = False
->>>>>>> ac969336
     ) -> Optional[Dict[str, Any]]:
         """Perform search using the library client."""
         try:
@@ -48,20 +41,13 @@
             # to keep backward compatibility.
             # If caller provided date_from/date_to as kwargs, use them; else None.
             results = self.library_client.search(
-<<<<<<< HEAD
                 query=query,
                 limit=limit,
                 offset=0,
                 resource_type=resource_type,
+                peer_reviewed_only=peer_reviewed_only,
                 date_from=date_from,
                 date_to=date_to,
-=======
-                query=query, 
-                limit=limit, 
-                offset=0, 
-                resource_type=resource_type,
-                peer_reviewed_only=peer_reviewed_only
->>>>>>> ac969336
             )
 
             logger.debug("SearchService.search - raw results received (type=%s)", type(results))
@@ -87,23 +73,12 @@
 
 # Legacy function for backward compatibility - delegates to new service
 def perform_library_search(
-<<<<<<< HEAD
     query: str,
     limit: int = 20,
     resource_type: Optional[str] = None,
+    peer_reviewed_only: bool = False,
     date_from: Optional[int] = None,
     date_to: Optional[int] = None,
-) -> Optional[Dict[str, Any]]:
-    """Legacy function - delegates to SearchService for backward compatibility."""
-    from core.clients.csusb_library_client import CSUSBLibraryClient
-    client = CSUSBLibraryClient()
-    service = SearchService(client)
-    return service.search(query, limit, resource_type, date_from=date_from, date_to=date_to)
-=======
-    query: str, 
-    limit: int = 20, 
-    resource_type: Optional[str] = None,
-    peer_reviewed_only: bool = False
 ) -> Optional[Dict[str, Any]]:
     """Legacy function - delegates to SearchService for backward compatibility."""
     try:
@@ -118,21 +93,23 @@
             academic_terms = ["academic", "scholarly", "research"]
             enhanced_query = f"{query} {' OR '.join(academic_terms)}"
             logger.info(f"Enhanced book query for peer-review: {enhanced_query}")
-            results = client.search(
+            results = service.search(
                 query=enhanced_query,
                 limit=limit,
-                offset=0,
                 resource_type=resource_type,
-                peer_reviewed_only=peer_reviewed_only
+                peer_reviewed_only=peer_reviewed_only,
+                date_from=date_from,
+                date_to=date_to
             )
         else:
             # Normal search for articles and other types
-            results = client.search(
+            results = service.search(
                 query=query,
                 limit=limit,
-                offset=0,
                 resource_type=resource_type,
-                peer_reviewed_only=peer_reviewed_only
+                peer_reviewed_only=peer_reviewed_only,
+                date_from=date_from,
+                date_to=date_to
             )
         
         if isinstance(results, dict) and results.get("docs"):
@@ -144,7 +121,6 @@
     except Exception as e:
         logger.error(f"Search error: {str(e)}")
         return {"_error": str(e)}
->>>>>>> ac969336
 
 
 # Legacy function for backward compatibility
